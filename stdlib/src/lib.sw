--- conflicted
+++ resolved
@@ -4,12 +4,7 @@
 dep hash;
 dep storage;
 dep constants;
-<<<<<<< HEAD
-dep chain;
-dep b512;
-dep ecr;
-=======
 dep b512;
 dep chain;
-dep address;
->>>>>>> 3fccd0cd
+dep ecr;
+dep address;