library std;

dep revert;
dep assert;
dep option;
dep result;
dep constants;
dep contract_id;
dep context;
dep hash;
dep storage;
dep b512;
dep address;
dep tx;
dep chain;
dep math;
dep block;
dep token;
dep ecr;
dep reentrancy;
<<<<<<< HEAD
dep b256_ops;
=======
dep vm/mod;
>>>>>>> ebbff060

use core::*;<|MERGE_RESOLUTION|>--- conflicted
+++ resolved
@@ -18,10 +18,6 @@
 dep token;
 dep ecr;
 dep reentrancy;
-<<<<<<< HEAD
-dep b256_ops;
-=======
 dep vm/mod;
->>>>>>> ebbff060
 
 use core::*;