--- conflicted
+++ resolved
@@ -56,11 +56,8 @@
         ("empty_method_initializer", ProgramState::Return(1)), // true
         ("b512_struct_alignment", ProgramState::Return(1)),    // true
         ("import_method_from_other_file", ProgramState::Return(10)), // true
-<<<<<<< HEAD
         ("b512_test", ProgramState::Return(1)), // true
-=======
         ("assert_test", ProgramState::Return(1)),              // true
->>>>>>> ece76ef6
     ];
 
     project_names.into_iter().for_each(|(name, res)| {
