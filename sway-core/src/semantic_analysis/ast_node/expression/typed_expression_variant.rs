--- conflicted
+++ resolved
@@ -97,10 +97,7 @@
         // this span may be used for errors in the future, although it is not right now.
         span: Span,
     },
-<<<<<<< HEAD
-=======
     #[allow(dead_code)]
->>>>>>> d58e5917
     StorageAccess(TypeCheckedStorageAccess),
     SizeOf {
         variant: SizeOfVariant,
@@ -116,33 +113,6 @@
 
 impl TypeCheckedStorageAccess {
     pub fn storage_field_name(&self) -> Ident {
-        self.fields[0].name.clone()
-    }
-    pub fn span(&self) -> Span {
-        self.fields
-            .iter()
-            .fold(self.fields[0].span.clone(), |acc, field| {
-                join_spans(acc, field.span.clone())
-            })
-    }
-}
-
-/// Describes a single subfield access in the sequence when accessing a subfield within storage.
-#[derive(Clone, Debug)]
-pub struct TypeCheckedStorageAccessDescriptor {
-    pub(crate) name: Ident,
-    pub(crate) r#type: TypeId,
-    pub(crate) span: Span,
-}
-
-#[derive(Clone, Debug)]
-pub struct TypeCheckedStorageAccess {
-    pub(crate) fields: Vec<TypeCheckedStorageAccessDescriptor>,
-    pub(crate) ix: StateIndex,
-}
-
-impl TypeCheckedStorageAccess {
-    pub fn field_name(&self) -> Ident {
         self.fields[0].name.clone()
     }
     pub fn span(&self) -> Span {
@@ -278,11 +248,7 @@
                 )
             }
             TypedExpressionVariant::StorageAccess(access) => {
-<<<<<<< HEAD
-                format!("storage field {} access", access.field_name())
-=======
                 format!("storage field {} access", access.storage_field_name())
->>>>>>> d58e5917
             }
             TypedExpressionVariant::SizeOf { variant } => match variant {
                 SizeOfVariant::Val(exp) => format!("size_of_val({:?})", exp.pretty_print()),
