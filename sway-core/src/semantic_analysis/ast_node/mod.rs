use super::ERROR_RECOVERY_DECLARATION;

use crate::{
    build_config::BuildConfig, control_flow_analysis::ControlFlowGraph, error::*, parse_tree::*,
    semantic_analysis::*, type_engine::*, AstNode, AstNodeContent, Ident, ReturnStatement,
};

use sway_types::{span::Span, state::StateIndex};

use derivative::Derivative;
use std::sync::Arc;

use crate::semantic_analysis::ast_node::declaration::TypedStorageField;

pub(crate) use crate::semantic_analysis::ast_node::declaration::ReassignmentLhs;

pub mod declaration;
use declaration::TypedTraitFn;

pub use declaration::{
    TypedAbiDeclaration, TypedConstantDeclaration, TypedDeclaration, TypedEnumDeclaration,
    TypedEnumVariant, TypedFunctionDeclaration, TypedFunctionParameter, TypedStructDeclaration,
    TypedStructField,
};

pub(crate) use declaration::{
    check_if_name_is_invalid, TypedReassignment, TypedStorageDeclaration, TypedTraitDeclaration,
    TypedVariableDeclaration, VariableMutability,
};

pub mod impl_trait;
use impl_trait::implementation_of_trait;
pub(crate) use impl_trait::Mode;

mod code_block;
pub(crate) use code_block::TypedCodeBlock;

mod expression;
pub(crate) use expression::*;

mod return_statement;
pub(crate) use return_statement::TypedReturnStatement;

mod while_loop;
pub(crate) use while_loop::TypedWhileLoop;

mod copy_types;
pub(crate) use copy_types::{insert_type_parameters, CopyTypes, TypeMapping};

/// whether or not something is constantly evaluatable (if the result is known at compile
/// time)
#[derive(Clone, Copy, Debug, Eq, PartialEq, Hash)]
pub(crate) enum IsConstant {
    Yes,
    No,
}

#[derive(Clone, Debug, PartialEq, Eq)]
pub(crate) enum TypedAstNodeContent {
    ReturnStatement(TypedReturnStatement),
    Declaration(TypedDeclaration),
    Expression(TypedExpression),
    ImplicitReturnExpression(TypedExpression),
    WhileLoop(TypedWhileLoop),
    // a no-op node used for something that just issues a side effect, like an import statement.
    SideEffect,
}

#[derive(Clone, Debug, Eq, Derivative)]
#[derivative(PartialEq)]
pub struct TypedAstNode {
    pub(crate) content: TypedAstNodeContent,
    #[derivative(PartialEq = "ignore")]
    pub(crate) span: Span,
}

impl std::fmt::Display for TypedAstNode {
    fn fmt(&self, f: &mut std::fmt::Formatter<'_>) -> std::fmt::Result {
        use TypedAstNodeContent::*;
        let text = match &self.content {
            ReturnStatement(TypedReturnStatement { ref expr }) => {
                format!("return {}", expr.pretty_print())
            }
            Declaration(ref typed_decl) => typed_decl.pretty_print(),
            Expression(exp) => exp.pretty_print(),
            ImplicitReturnExpression(exp) => format!("return {}", exp.pretty_print()),
            WhileLoop(w_loop) => w_loop.pretty_print(),
            SideEffect => "".into(),
        };
        f.write_str(&text)
    }
}

impl CopyTypes for TypedAstNode {
    fn copy_types(&mut self, type_mapping: &TypeMapping) {
        match self.content {
            TypedAstNodeContent::ReturnStatement(ref mut ret_stmt) => {
                ret_stmt.copy_types(type_mapping)
            }
            TypedAstNodeContent::ImplicitReturnExpression(ref mut exp) => {
                exp.copy_types(type_mapping)
            }
            TypedAstNodeContent::Declaration(ref mut decl) => decl.copy_types(type_mapping),
            TypedAstNodeContent::Expression(ref mut expr) => expr.copy_types(type_mapping),
            TypedAstNodeContent::WhileLoop(TypedWhileLoop {
                ref mut condition,
                ref mut body,
            }) => {
                condition.copy_types(type_mapping);
                body.copy_types(type_mapping);
            }
            TypedAstNodeContent::SideEffect => (),
        }
    }
}

impl TypedAstNode {
    /// Returns `true` if this AST node will be exported in a library, i.e. it is a public declaration.
    pub(crate) fn is_public(&self) -> bool {
        use TypedAstNodeContent::*;
        match &self.content {
            Declaration(decl) => decl.visibility().is_public(),
            ReturnStatement(_)
            | Expression(_)
            | WhileLoop(_)
            | SideEffect
            | ImplicitReturnExpression(_) => false,
        }
    }

    /// Naive check to see if this node is a function declaration of a function called `main` if
    /// the [TreeType] is Script or Predicate.
    pub(crate) fn is_main_function(&self, tree_type: TreeType) -> bool {
        match &self {
            TypedAstNode {
                content:
                    TypedAstNodeContent::Declaration(TypedDeclaration::FunctionDeclaration(
                        TypedFunctionDeclaration { name, .. },
                    )),
                ..
            } if name.as_str() == crate::constants::DEFAULT_ENTRY_POINT_FN_NAME => {
                matches!(tree_type, TreeType::Script | TreeType::Predicate)
            }
            _ => false,
        }
    }
    /// if this ast node _deterministically_ panics/aborts, then this is true.
    /// This is used to assist in type checking branches that abort control flow and therefore
    /// don't need to return a type.
    pub(crate) fn deterministically_aborts(&self) -> bool {
        use TypedAstNodeContent::*;
        match &self.content {
            ReturnStatement(_) => true,
            Declaration(_) => false,
            Expression(exp) | ImplicitReturnExpression(exp) => exp.deterministically_aborts(),
            WhileLoop(TypedWhileLoop { condition, body }) => {
                condition.deterministically_aborts() || body.deterministically_aborts()
            }
            SideEffect => false,
        }
    }
    /// recurse into `self` and get any return statements -- used to validate that all returns
    /// do indeed return the correct type
    /// This does _not_ extract implicit return statements as those are not control flow! This is
    /// _only_ for explicit returns.
    pub(crate) fn gather_return_statements(&self) -> Vec<&TypedReturnStatement> {
        match &self.content {
            TypedAstNodeContent::ReturnStatement(ref stmt) => vec![stmt],
            TypedAstNodeContent::ImplicitReturnExpression(ref exp) => {
                exp.gather_return_statements()
            }
            TypedAstNodeContent::WhileLoop(TypedWhileLoop {
                ref condition,
                ref body,
                ..
            }) => {
                let mut buf = condition.gather_return_statements();
                for node in &body.contents {
                    buf.append(&mut node.gather_return_statements())
                }
                buf
            }
            // assignments and  reassignments can happen during control flow and can abort
            TypedAstNodeContent::Declaration(TypedDeclaration::VariableDeclaration(
                TypedVariableDeclaration { body, .. },
            )) => body.gather_return_statements(),
            TypedAstNodeContent::Declaration(TypedDeclaration::Reassignment(
                TypedReassignment { rhs, .. },
            )) => rhs.gather_return_statements(),
            TypedAstNodeContent::Expression(exp) => exp.gather_return_statements(),
            TypedAstNodeContent::SideEffect | TypedAstNodeContent::Declaration(_) => vec![],
        }
    }

    fn type_info(&self) -> TypeInfo {
        // return statement should be ()
        use TypedAstNodeContent::*;
        match &self.content {
            ReturnStatement(_) | Declaration(_) => TypeInfo::Tuple(Vec::new()),
            Expression(TypedExpression { return_type, .. }) => {
                crate::type_engine::look_up_type_id(*return_type)
            }
            ImplicitReturnExpression(TypedExpression { return_type, .. }) => {
                crate::type_engine::look_up_type_id(*return_type)
            }
            WhileLoop(_) | SideEffect => TypeInfo::Tuple(Vec::new()),
        }
    }

    pub(crate) fn type_check(
        arguments: TypeCheckArguments<'_, AstNode>,
    ) -> CompileResult<TypedAstNode> {
        let TypeCheckArguments {
            checkee: node,
            namespace,
            crate_namespace,
            return_type_annotation,
            help_text,
            self_type,
            build_config,
            dead_code_graph,
            opts,
            ..
        } = arguments;
        let mut warnings = Vec::new();
        let mut errors = Vec::new();
        // A little utility used to check an ascribed type matches its associated expression.
        let mut type_check_ascribed_expr = |namespace: crate::semantic_analysis::NamespaceRef,
                                            crate_namespace: NamespaceRef,
                                            type_ascription: TypeInfo,
                                            value| {
            let type_id = check!(
                namespace.resolve_type_with_self(type_ascription, self_type, &node.span, false),
                insert_type(TypeInfo::ErrorRecovery),
                warnings,
                errors,
            );
            TypedExpression::type_check(TypeCheckArguments {
                checkee: value,
                namespace,
                crate_namespace,
                return_type_annotation: type_id,
                help_text: "This declaration's type annotation  does \
                     not match up with the assigned expression's type.",
                self_type,
                build_config,
                dead_code_graph,
                mode: Mode::NonAbi,
                opts,
            })
        };

        let node = TypedAstNode {
            content: match node.content.clone() {
                AstNodeContent::UseStatement(a) => {
                    let from_module = if a.is_absolute {
                        Some(crate_namespace)
                    } else {
                        None
                    };
                    let mut res = match a.import_type {
                        ImportType::Star => namespace.star_import(from_module, a.call_path),
                        ImportType::SelfImport => {
                            namespace.self_import(from_module, a.call_path, a.alias)
                        }
                        ImportType::Item(s) => {
                            namespace.item_import(from_module, a.call_path, &s, a.alias)
                        }
                    };
                    warnings.append(&mut res.warnings);
                    errors.append(&mut res.errors);
                    TypedAstNodeContent::SideEffect
                }
                AstNodeContent::IncludeStatement(ref a) => {
                    // Import the file, parse it, put it in the namespace under the module name (alias or
                    // last part of the import by default)
                    let _ = check!(
                        import_new_file(a, namespace, build_config, dead_code_graph),
                        return err(warnings, errors),
                        warnings,
                        errors
                    );
                    TypedAstNodeContent::SideEffect
                }
                AstNodeContent::Declaration(a) => {
                    TypedAstNodeContent::Declaration(match a {
                        Declaration::VariableDeclaration(VariableDeclaration {
                            name,
                            type_ascription,
                            type_ascription_span,
                            body,
                            is_mutable,
                        }) => {
                            check_if_name_is_invalid(&name).ok(&mut warnings, &mut errors);
                            let type_ascription_span = match type_ascription_span {
                                Some(type_ascription_span) => type_ascription_span,
                                None => name.span().clone(),
                            };
                            let type_ascription = match namespace
                                .resolve_type_with_self(
                                    type_ascription,
                                    self_type,
                                    &type_ascription_span,
                                    true,
                                )
                                .value
                            {
                                Some(type_ascription) => type_ascription,
                                None => {
                                    errors.push(CompileError::UnknownType {
                                        span: type_ascription_span,
                                    });
                                    insert_type(TypeInfo::ErrorRecovery)
                                }
                            };
                            let result = {
                                TypedExpression::type_check(TypeCheckArguments {
                                    checkee: body,
                                    namespace,
                                    crate_namespace,
                                    return_type_annotation: type_ascription,
                                    help_text: "Variable declaration's type annotation does \
                     not match up with the assigned expression's type.",
                                    self_type,
                                    build_config,
                                    dead_code_graph,
                                    mode: Mode::NonAbi,
                                    opts,
                                })
                            };
                            let body = check!(
                                result,
                                error_recovery_expr(name.span().clone()),
                                warnings,
                                errors
                            );
                            let typed_var_decl =
                                TypedDeclaration::VariableDeclaration(TypedVariableDeclaration {
                                    name: name.clone(),
                                    body,
                                    is_mutable: is_mutable.into(),
                                    const_decl_origin: false,
                                    type_ascription,
                                });
                            namespace.insert(name, typed_var_decl.clone());
                            typed_var_decl
                        }
                        Declaration::ConstantDeclaration(ConstantDeclaration {
                            name,
                            type_ascription,
                            value,
                            visibility,
                        }) => {
                            let result = type_check_ascribed_expr(
                                namespace,
                                crate_namespace,
                                type_ascription.clone(),
                                value,
                            );
                            let value = check!(
                                result,
                                error_recovery_expr(name.span().clone()),
                                warnings,
                                errors
                            );
                            let typed_const_decl =
                                TypedDeclaration::VariableDeclaration(TypedVariableDeclaration {
                                    name: name.clone(),
                                    body: value,
                                    is_mutable: if visibility.is_public() {
                                        VariableMutability::ExportedConst
                                    } else {
                                        VariableMutability::Immutable
                                    },
                                    const_decl_origin: true,
                                    type_ascription: insert_type(type_ascription),
                                });
                            namespace.insert(name, typed_const_decl.clone());
                            typed_const_decl
                        }
                        Declaration::EnumDeclaration(e) => {
                            let decl = TypedDeclaration::EnumDeclaration(
                                e.to_typed_decl(namespace, self_type),
                            );

                            let _ = check!(
                                namespace.insert(e.name, decl.clone()),
                                return err(warnings, errors),
                                warnings,
                                errors
                            );
                            decl
                        }
                        Declaration::FunctionDeclaration(fn_decl) => {
                            let decl = check!(
                                TypedFunctionDeclaration::type_check(TypeCheckArguments {
                                    checkee: fn_decl.clone(),
                                    namespace,
                                    crate_namespace,
                                    return_type_annotation: insert_type(TypeInfo::Unknown),
                                    help_text,
                                    self_type,
                                    build_config,
                                    dead_code_graph,
                                    mode: Mode::NonAbi,
                                    opts
                                }),
                                error_recovery_function_declaration(fn_decl),
                                warnings,
                                errors
                            );
                            namespace.insert(
                                decl.name.clone(),
                                TypedDeclaration::FunctionDeclaration(decl.clone()),
                            );
                            TypedDeclaration::FunctionDeclaration(decl)
                        }
                        Declaration::TraitDeclaration(trait_decl) => {
                            check!(
                                type_check_trait_decl(TypeCheckArguments {
                                    checkee: trait_decl,
                                    namespace,
                                    crate_namespace,
                                    self_type,
                                    build_config,
                                    dead_code_graph,
                                    // this is unused by `type_check_trait`
                                    return_type_annotation: insert_type(TypeInfo::Unknown),
                                    help_text: Default::default(),
                                    mode: Mode::NonAbi,
                                    opts,
                                }),
                                return err(warnings, errors),
                                warnings,
                                errors
                            )
                        }
                        Declaration::Reassignment(Reassignment { lhs, rhs, span }) => {
                            check!(
                                reassignment(
                                    TypeCheckArguments {
                                        checkee: (lhs, rhs),
                                        namespace,
                                        crate_namespace,
                                        self_type,
                                        build_config,
                                        dead_code_graph,
                                        // this is unused by `reassignment`
                                        return_type_annotation: insert_type(TypeInfo::Unknown),
                                        help_text: Default::default(),
                                        mode: Mode::NonAbi,
                                        opts,
                                    },
                                    span,
                                ),
                                return err(warnings, errors),
                                warnings,
                                errors
                            )
                        }
                        Declaration::ImplTrait(impl_trait) => check!(
                            implementation_of_trait(
                                impl_trait,
                                namespace,
                                crate_namespace,
                                build_config,
                                dead_code_graph,
                                opts,
                            ),
                            return err(warnings, errors),
                            warnings,
                            errors
                        ),

                        Declaration::ImplSelf(ImplSelf {
                            functions,
                            type_implementing_for,
                            block_span,
                            type_parameters,
                            ..
                        }) => {
                            for type_parameter in type_parameters.iter() {
                                if !type_parameter.trait_constraints.is_empty() {
                                    errors.push(CompileError::Internal(
                                        "Where clauses are not supported yet.",
                                        type_parameter.name_ident.span().clone(),
                                    ));
                                    break;
                                }
                            }
                            let impl_namespace = create_new_scope(namespace);
                            for type_parameter in type_parameters.iter() {
                                impl_namespace.insert(
                                    type_parameter.name_ident.clone(),
                                    type_parameter.into(),
                                );
                            }
                            // Resolve the Self type as it's most likely still 'Custom' and use the
                            // resolved type for self instead.
                            let implementing_for_type_id = check!(
                                impl_namespace.resolve_type_without_self(&type_implementing_for),
                                return err(warnings, errors),
                                warnings,
                                errors
                            );
                            let type_implementing_for = look_up_type_id(implementing_for_type_id);
                            let mut functions_buf: Vec<TypedFunctionDeclaration> = vec![];
                            for mut fn_decl in functions.into_iter() {
                                // ensure this fn decl's parameters and signature lines up with the
                                // one in the trait

                                // replace SelfType with type of implementor
                                // i.e. fn add(self, other: u64) -> Self becomes fn
                                // add(self: u64, other: u64) -> u64
                                fn_decl.parameters.iter_mut().for_each(
                                    |FunctionParameter {
                                         ref mut type_id, ..
                                     }| {
                                        if look_up_type_id(*type_id) == TypeInfo::SelfType {
                                            *type_id = implementing_for_type_id;
                                        }
                                    },
                                );
                                if fn_decl.return_type == TypeInfo::SelfType {
                                    fn_decl.return_type = type_implementing_for.clone();
                                }
                                let args = TypeCheckArguments {
                                    checkee: fn_decl,
                                    namespace: impl_namespace,
                                    crate_namespace,
                                    return_type_annotation: insert_type(TypeInfo::Unknown),
                                    help_text: "",
                                    self_type: implementing_for_type_id,
                                    build_config,
                                    dead_code_graph,
                                    mode: Mode::NonAbi,
                                    opts,
                                };
                                functions_buf.push(check!(
                                    TypedFunctionDeclaration::type_check(args),
                                    continue,
                                    warnings,
                                    errors
                                ));
                            }
                            let trait_name = CallPath {
                                prefixes: vec![],
                                suffix: Ident::new_with_override("r#Self", block_span.clone()),
                                is_absolute: false,
                            };
                            namespace.insert_trait_implementation(
                                trait_name.clone(),
                                type_implementing_for.clone(),
                                functions_buf.clone(),
                            );
                            TypedDeclaration::ImplTrait {
                                trait_name,
                                span: block_span,
                                methods: functions_buf,
                                type_implementing_for,
                            }
                        }
                        Declaration::StructDeclaration(decl) => {
                            // look up any generic or struct types in the namespace
                            // insert type parameters
                            let type_mapping = insert_type_parameters(&decl.type_parameters);
                            let fields = decl
                                .fields
                                .into_iter()
                                .map(|field| {
                                    let StructField {
                                        name,
                                        r#type,
                                        span,
                                        type_span,
                                    } = field;
                                    let r#type = match r#type.matches_type_parameter(&type_mapping)
                                    {
                                        Some(matching_id) => {
                                            insert_type(TypeInfo::Ref(matching_id))
                                        }
                                        None => check!(
                                            namespace.resolve_type_with_self(
                                                r#type, self_type, &type_span, false
                                            ),
                                            insert_type(TypeInfo::ErrorRecovery),
                                            warnings,
                                            errors,
                                        ),
                                    };
                                    TypedStructField { name, r#type, span }
                                })
                                .collect::<Vec<_>>();
                            let decl = TypedStructDeclaration {
                                name: decl.name.clone(),
                                type_parameters: decl.type_parameters.clone(),
                                fields,
                                visibility: decl.visibility,
                                span: decl.span,
                            };

                            // insert struct into namespace
                            let _ = check!(
                                namespace.insert(
                                    decl.name.clone(),
                                    TypedDeclaration::StructDeclaration(decl.clone()),
                                ),
                                return err(warnings, errors),
                                warnings,
                                errors
                            );

                            TypedDeclaration::StructDeclaration(decl)
                        }
                        Declaration::AbiDeclaration(AbiDeclaration {
                            name,
                            interface_surface,
                            methods,
                            span,
                        }) => {
                            // type check the interface surface and methods
                            // We don't want the user to waste resources by contract calling
                            // themselves, and we don't want to do more work in the compiler,
                            // so we don't support the case of calling a contract's own interface
                            // from itself. This is by design.
                            let interface_surface = check!(
                                type_check_interface_surface(interface_surface, namespace),
                                return err(warnings, errors),
                                warnings,
                                errors
                            );
                            // type check these for errors but don't actually use them yet -- the real
                            // ones will be type checked with proper symbols when the ABI is implemented
                            let _methods = check!(
                                type_check_trait_methods(
                                    methods.clone(),
                                    namespace,
                                    crate_namespace,
                                    self_type,
                                    build_config,
                                    dead_code_graph,
                                ),
                                vec![],
                                warnings,
                                errors
                            );

                            let decl = TypedDeclaration::AbiDeclaration(TypedAbiDeclaration {
                                interface_surface,
                                methods,
                                name: name.clone(),
                                span,
                            });
                            namespace.insert(name, decl.clone());
                            decl
                        }
                        Declaration::StorageDeclaration(StorageDeclaration { span, fields }) => {
                            let mut fields_buf = Vec::with_capacity(fields.len());
                            for StorageField { name, r#type } in fields {
                                let r#type = check!(
                                    namespace.resolve_type_without_self(&r#type),
                                    return err(warnings, errors),
                                    warnings,
                                    errors
                                );
                                fields_buf.push(TypedStorageField::new(name, r#type, span.clone()));
                            }

                            let decl = TypedStorageDeclaration::new(fields_buf, span);
                            // insert the storage declaration into the symbols
                            // if there already was one, return an error that duplicate storage

                            // declarations are not allowed
                            check!(
                                namespace.set_storage_declaration(decl.clone()),
                                return err(warnings, errors),
                                warnings,
                                errors
                            );
                            TypedDeclaration::StorageDeclaration(decl)
                        }
                    })
                }
                AstNodeContent::Expression(a) => {
                    let inner = check!(
                        TypedExpression::type_check(TypeCheckArguments {
                            checkee: a.clone(),
                            namespace,
                            crate_namespace,
                            return_type_annotation: insert_type(TypeInfo::Unknown),
                            help_text: Default::default(),
                            self_type,
                            build_config,
                            dead_code_graph,
                            mode: Mode::NonAbi,
                            opts
                        }),
                        error_recovery_expr(a.span()),
                        warnings,
                        errors
                    );
                    TypedAstNodeContent::Expression(inner)
                }
                AstNodeContent::ReturnStatement(ReturnStatement { expr }) => {
                    TypedAstNodeContent::ReturnStatement(TypedReturnStatement {
                        expr: check!(
                            TypedExpression::type_check(TypeCheckArguments {
                                checkee: expr.clone(),
                                namespace,
                                crate_namespace,
                                // we use "unknown" here because return statements do not
                                // necessarily follow the type annotation of their immediate
                                // surrounding context. Because a return statement is control flow
                                // that breaks out to the nearest function, we need to type check
                                // it against the surrounding function.
                                // That is impossible here, as we don't have that information. It
                                // is the responsibility of the function declaration to type check
                                // all return statements contained within it.
                                return_type_annotation: insert_type(TypeInfo::Unknown),
                                help_text:
                                    "Returned value must match up with the function return type \
                                 annotation.",
                                self_type,
                                build_config,
                                dead_code_graph,
                                mode: Mode::NonAbi,
                                opts
                            }),
                            error_recovery_expr(expr.span()),
                            warnings,
                            errors
                        ),
                    })
                }
                AstNodeContent::ImplicitReturnExpression(expr) => {
                    let typed_expr = check!(
                        TypedExpression::type_check(TypeCheckArguments {
                            checkee: expr.clone(),
                            namespace,
                            crate_namespace,
                            return_type_annotation,
                            help_text: "Implicit return must match up with block's type.",
                            self_type,
                            build_config,
                            dead_code_graph,
                            mode: Mode::NonAbi,
                            opts,
                        }),
                        error_recovery_expr(expr.span()),
                        warnings,
                        errors
                    );
                    TypedAstNodeContent::ImplicitReturnExpression(typed_expr)
                }
                AstNodeContent::WhileLoop(WhileLoop { condition, body }) => {
                    let typed_condition = check!(
                        TypedExpression::type_check(TypeCheckArguments {
                            checkee: condition,
                            namespace,
                            crate_namespace,
                            return_type_annotation: insert_type(TypeInfo::Boolean),
                            help_text:
                                "A while loop's loop condition must be a boolean expression.",
                            self_type,
                            build_config,
                            dead_code_graph,
                            mode: Mode::NonAbi,
                            opts
                        }),
                        return err(warnings, errors),
                        warnings,
                        errors
                    );
                    let (typed_body, _block_implicit_return) = check!(
                        TypedCodeBlock::type_check(TypeCheckArguments {
                            checkee: body.clone(),
                            namespace,
                            crate_namespace,
                            return_type_annotation: insert_type(TypeInfo::Tuple(Vec::new())),
                            help_text:
                                "A while loop's loop body cannot implicitly return a value.Try \
                             assigning it to a mutable variable declared outside of the loop \
                             instead.",
                            self_type,
                            build_config,
                            dead_code_graph,
                            mode: Mode::NonAbi,
                            opts,
                        }),
                        (
                            TypedCodeBlock {
                                contents: vec![],
                                whole_block_span: body.whole_block_span,
                            },
                            crate::type_engine::insert_type(TypeInfo::Tuple(Vec::new()))
                        ),
                        warnings,
                        errors
                    );
                    TypedAstNodeContent::WhileLoop(TypedWhileLoop {
                        condition: typed_condition,
                        body: typed_body,
                    })
                }
            },
            span: node.span.clone(),
        };

        if let TypedAstNode {
            content: TypedAstNodeContent::Expression(TypedExpression { .. }),
            ..
        } = node
        {
            let warning = Warning::UnusedReturnValue {
                r#type: node.type_info(),
            };
            assert_or_warn!(
                node.type_info().is_unit() || node.type_info() == TypeInfo::ErrorRecovery,
                warnings,
                node.span.clone(),
                warning
            );
        }

        ok(node, warnings, errors)
    }
}

/// Imports a new file, populates the given [Namespace] with its content,
/// and appends the module's content to the control flow graph for later analysis.
fn import_new_file(
    statement: &IncludeStatement,
    namespace: NamespaceRef,
    build_config: &BuildConfig,
    dead_code_graph: &mut ControlFlowGraph,
) -> CompileResult<()> {
    let mut warnings = vec![];
    let mut errors = vec![];

    let mut canonical_path = (*build_config.dir_of_code).clone();
    canonical_path.push(statement.path_span.as_str());
    canonical_path.set_extension(crate::constants::DEFAULT_FILE_EXTENSION);

    let file_name = match canonical_path.strip_prefix(build_config.manifest_path.parent().unwrap())
    {
        Ok(file_name) => Arc::new(file_name.to_path_buf()),
        Err(_) => return err(warnings, errors),
    };

    let res = if canonical_path.exists() {
        std::fs::read_to_string(&*canonical_path)
    } else {
        errors.push(CompileError::FileNotFound {
            span: statement.path_span.clone(),
            file_path: canonical_path.to_string_lossy().to_string(),
        });
        return ok((), warnings, errors);
    };

    let file_as_string = match res {
        Ok(s) => Arc::from(s),
        Err(e) => {
            errors.push(CompileError::FileCouldNotBeRead {
                span: statement.path_span.clone(),
                file_path: canonical_path.to_string_lossy().to_string(),
                stringified_error: e.to_string(),
            });
            return ok((), warnings, errors);
        }
    };

    let mut dep_config = build_config.clone();
    let dep_path = {
        canonical_path.pop();
        canonical_path
    };
    dep_config.file_name = file_name;
    dep_config.dir_of_code = Arc::new(dep_path);
    let dep_namespace = create_new_scope(namespace);
    let crate::InnerDependencyCompileResult {
        name,
        namespace: module,
        ..
    } = check!(
        crate::compile_inner_dependency(file_as_string, dep_namespace, dep_config, dead_code_graph),
        return err(warnings, errors),
        warnings,
        errors
    );

    let name = match statement.alias {
        Some(ref alias) => alias,
        None => &name,
    };
    let name = name.as_str().to_string();
    namespace.insert_module(name, module);
    ok((), warnings, errors)
}

fn reassignment(
    arguments: TypeCheckArguments<'_, (ReassignmentTarget, Expression)>,
    span: Span,
) -> CompileResult<TypedDeclaration> {
    let TypeCheckArguments {
        checkee: (lhs, rhs),
        namespace,
        crate_namespace,
        self_type,
        build_config,
        dead_code_graph,
        opts,
        ..
    } = arguments;
    let mut errors = vec![];
    let mut warnings = vec![];
    // ensure that the lhs is a variable expression or struct field access
    match lhs {
        ReassignmentTarget::VariableExpression(var) => {
            match *var {
                Expression::VariableExpression { name, span } => {
                    // check that the reassigned name exists
<<<<<<< HEAD
                    let thing_to_reassign =
                        match namespace.clone().get_decl_from_symbol(&name).value {
                            Some(TypedDeclaration::VariableDeclaration(
                                TypedVariableDeclaration {
                                    body,
                                    is_mutable,
                                    name,
                                    ..
                                },
                            )) => {
                                if !is_mutable.is_mutable() {
                                    errors.push(CompileError::AssignmentToNonMutable(
                                        name.as_str().to_string(),
                                        span.clone(),
                                    ));
                                }

                                body
                            }
                            Some(o) => {
                                errors.push(CompileError::ReassignmentToNonVariable {
                                    name: name.clone(),
                                    kind: o.friendly_name(),
                                    span,
                                });
                                return err(warnings, errors);
                            }
                            None => {
                                errors.push(CompileError::UnknownVariable {
                                    var_name: name.as_str().to_string(),
                                    span: name.span().clone(),
                                });
                                return err(warnings, errors);
                            }
                        };
=======
                    let thing_to_reassign = match namespace.clone().get_symbol(&name).value {
                        Some(TypedDeclaration::VariableDeclaration(TypedVariableDeclaration {
                            body,
                            is_mutable,
                            name,
                            ..
                        })) => {
                            if !is_mutable.is_mutable() {
                                errors.push(CompileError::AssignmentToNonMutable { name });
                            }

                            body
                        }
                        Some(o) => {
                            errors.push(CompileError::ReassignmentToNonVariable {
                                name: name.clone(),
                                kind: o.friendly_name(),
                                span,
                            });
                            return err(warnings, errors);
                        }
                        None => {
                            errors.push(CompileError::UnknownVariable {
                                var_name: name.clone(),
                            });
                            return err(warnings, errors);
                        }
                    };
>>>>>>> b35f30ac
                    // the RHS is a ref type to the LHS
                    let rhs_type_id = insert_type(TypeInfo::Ref(thing_to_reassign.return_type));
                    // type check the reassignment
                    let rhs = check!(
                        TypedExpression::type_check(TypeCheckArguments {
                            checkee: rhs,
                            namespace,
                            crate_namespace,
                            return_type_annotation: rhs_type_id,
                            help_text:
                                "You can only reassign a value of the same type to a variable.",
                            self_type,
                            build_config,
                            dead_code_graph,
                            mode: Mode::NonAbi,
                            opts
                        }),
                        error_recovery_expr(span),
                        warnings,
                        errors
                    );

                    ok(
                        TypedDeclaration::Reassignment(TypedReassignment {
                            lhs: vec![ReassignmentLhs {
                                name,
                                r#type: thing_to_reassign.return_type,
                            }],
                            rhs,
                        }),
                        warnings,
                        errors,
                    )
                }
                Expression::SubfieldExpression {
                    prefix,
                    field_to_access,
                    span,
                } => {
                    let mut expr = *prefix;
                    let mut names_vec = vec![];
                    let final_return_type = loop {
                        let type_checked = check!(
                            TypedExpression::type_check(TypeCheckArguments {
                                checkee: expr.clone(),
                                namespace,
                                crate_namespace,
                                return_type_annotation: insert_type(TypeInfo::Unknown),
                                help_text: Default::default(),
                                self_type,
                                build_config,
                                dead_code_graph,
                                mode: Mode::NonAbi,
                                opts
                            }),
                            error_recovery_expr(expr.span()),
                            warnings,
                            errors
                        );

                        match expr {
                            Expression::VariableExpression { name, .. } => {
                                names_vec.push(ReassignmentLhs {
                                    name,
                                    r#type: type_checked.return_type,
                                });
                                break type_checked.return_type;
                            }
                            Expression::SubfieldExpression {
                                field_to_access,
                                prefix,
                                ..
                            } => {
                                names_vec.push(ReassignmentLhs {
                                    name: field_to_access,
                                    r#type: type_checked.return_type,
                                });
                                expr = *prefix;
                            }
                            _ => {
                                errors.push(CompileError::InvalidExpressionOnLhs { span });
                                return err(warnings, errors);
                            }
                        }
                    };

                    let mut names_vec = names_vec.into_iter().rev().collect::<Vec<_>>();
                    names_vec.push(ReassignmentLhs {
                        name: field_to_access,
                        r#type: final_return_type,
                    });

                    let (ty_of_field, _ty_of_parent) = check!(
                        namespace.expect_subfield_type_from_subfield_exp(
                            names_vec
                                .iter()
                                .map(|ReassignmentLhs { name, .. }| name.clone())
                                .collect::<Vec<_>>()
                                .as_slice()
                        ),
                        return err(warnings, errors),
                        warnings,
                        errors
                    );
                    // type check the reassignment
                    let rhs = check!(
                        TypedExpression::type_check(TypeCheckArguments {
                            checkee: rhs,
                            namespace,
                            crate_namespace,
                            return_type_annotation: ty_of_field,
                            help_text: Default::default(),
                            self_type,
                            build_config,
                            dead_code_graph,
                            mode: Mode::NonAbi,
                            opts,
                        }),
                        error_recovery_expr(span),
                        warnings,
                        errors
                    );

                    ok(
                        TypedDeclaration::Reassignment(TypedReassignment {
                            lhs: names_vec,
                            rhs,
                        }),
                        warnings,
                        errors,
                    )
                }
                _ => {
                    errors.push(CompileError::InvalidExpressionOnLhs { span });
                    err(warnings, errors)
                }
            }
        }
        ReassignmentTarget::StorageField(fields) => reassign_storage_subfield(TypeCheckArguments {
            checkee: (fields, span, rhs),
            namespace,
            crate_namespace,
            return_type_annotation: insert_type(TypeInfo::Unknown),
            help_text: Default::default(),
            self_type,
            build_config,
            dead_code_graph,
            mode: Mode::NonAbi,
            opts,
        })
        .map(TypedDeclaration::StorageReassignment),
    }
}

/// Recursively handle supertraits by adding all their interfaces and methods to some namespace
/// which is meant to be the namespace of the subtrait in question
fn handle_supertraits(
    supertraits: &[Supertrait],
    trait_namespace: NamespaceRef,
    namespace: NamespaceRef,
) -> CompileResult<()> {
    let mut warnings = Vec::new();
    let mut errors = Vec::new();

    for supertrait in supertraits.iter() {
        match namespace
            .get_decl_from_call_path(&supertrait.name)
            .ok(&mut warnings, &mut errors)
        {
            Some(TypedDeclaration::TraitDeclaration(TypedTraitDeclaration {
                ref interface_surface,
                ref methods,
                ref supertraits,
                ..
            })) => {
                // insert dummy versions of the interfaces for all of the supertraits
                trait_namespace.insert_trait_implementation(
                    supertrait.name.clone(),
                    TypeInfo::SelfType,
                    interface_surface
                        .iter()
                        .map(|x| x.to_dummy_func(Mode::NonAbi))
                        .collect(),
                );

                // insert dummy versions of the methods of all of the supertraits
                trait_namespace.insert_trait_implementation(
                    supertrait.name.clone(),
                    TypeInfo::SelfType,
                    check!(
                        convert_trait_methods_to_dummy_funcs(methods, namespace),
                        return err(warnings, errors),
                        warnings,
                        errors
                    ),
                );

                // Recurse to insert dummy versions of interfaces and methods of the *super*
                // supertraits
                check!(
                    handle_supertraits(supertraits, trait_namespace, namespace),
                    return err(warnings, errors),
                    warnings,
                    errors
                );
            }
            Some(TypedDeclaration::AbiDeclaration(_)) => {
                errors.push(CompileError::AbiAsSupertrait {
                    span: supertrait.name.span().clone(),
                })
            }
            _ => errors.push(CompileError::TraitNotFound {
                name: supertrait.name.clone(),
            }),
        }
    }

    ok((), warnings, errors)
}

fn type_check_trait_decl(
    arguments: TypeCheckArguments<'_, TraitDeclaration>,
) -> CompileResult<TypedDeclaration> {
    let TypeCheckArguments {
        checkee: trait_decl,
        namespace,
        crate_namespace,
        return_type_annotation: _return_type_annotation,
        help_text: _help_text,
        build_config,
        dead_code_graph,
        ..
    } = arguments;

    let mut warnings = Vec::new();
    let mut errors = Vec::new();

    // type check the interface surface
    let interface_surface = check!(
        type_check_interface_surface(trait_decl.interface_surface.to_vec(), namespace),
        return err(warnings, errors),
        warnings,
        errors
    );

    let trait_namespace = create_new_scope(namespace);

    // Recursively handle supertraits: make their interfaces and methods available to this trait
    check!(
        handle_supertraits(&trait_decl.supertraits, trait_namespace, namespace),
        return err(warnings, errors),
        warnings,
        errors
    );

    // insert placeholder functions representing the interface surface
    // to allow methods to use those functions
    trait_namespace.insert_trait_implementation(
        CallPath {
            prefixes: vec![],
            suffix: trait_decl.name.clone(),
            is_absolute: false,
        },
        TypeInfo::SelfType,
        interface_surface
            .iter()
            .map(|x| x.to_dummy_func(Mode::NonAbi))
            .collect(),
    );
    // check the methods for errors but throw them away and use vanilla [FunctionDeclaration]s
    let _methods = check!(
        type_check_trait_methods(
            trait_decl.methods.clone(),
            trait_namespace,
            crate_namespace,
            insert_type(TypeInfo::SelfType),
            build_config,
            dead_code_graph,
        ),
        vec![],
        warnings,
        errors
    );
    let typed_trait_decl = TypedDeclaration::TraitDeclaration(TypedTraitDeclaration {
        name: trait_decl.name.clone(),
        interface_surface,
        methods: trait_decl.methods.to_vec(),
        supertraits: trait_decl.supertraits.to_vec(),
        visibility: trait_decl.visibility,
    });
    namespace.insert(trait_decl.name, typed_trait_decl.clone());
    ok(typed_trait_decl, warnings, errors)
}

fn type_check_interface_surface(
    interface_surface: Vec<TraitFn>,
    namespace: crate::semantic_analysis::NamespaceRef,
) -> CompileResult<Vec<TypedTraitFn>> {
    let mut warnings = vec![];
    let mut errors = vec![];
    let interface_surface = interface_surface
        .into_iter()
        .map(
            |TraitFn {
                 name,
                 parameters,
                 return_type,
                 return_type_span,
             }| TypedTraitFn {
                name,
                return_type_span: return_type_span.clone(),
                parameters: parameters
                    .into_iter()
                    .map(
                        |FunctionParameter {
                             name,
                             type_id,
                             type_span,
                         }| TypedFunctionParameter {
                            name,
                            r#type: check!(
                                namespace.resolve_type_with_self(
                                    look_up_type_id(type_id),
                                    crate::type_engine::insert_type(TypeInfo::SelfType),
                                    &type_span,
                                    true
                                ),
                                insert_type(TypeInfo::ErrorRecovery),
                                warnings,
                                errors,
                            ),
                            type_span,
                        },
                    )
                    .collect(),
                return_type: check!(
                    namespace.resolve_type_with_self(
                        return_type,
                        crate::type_engine::insert_type(TypeInfo::SelfType),
                        &return_type_span,
                        true
                    ),
                    insert_type(TypeInfo::ErrorRecovery),
                    warnings,
                    errors,
                ),
            },
        )
        .collect::<Vec<_>>();
    ok(interface_surface, warnings, errors)
}

fn type_check_trait_methods(
    methods: Vec<FunctionDeclaration>,
    namespace: crate::semantic_analysis::NamespaceRef,
    crate_namespace: NamespaceRef,
    self_type: TypeId,
    build_config: &BuildConfig,
    dead_code_graph: &mut ControlFlowGraph,
) -> CompileResult<Vec<TypedFunctionDeclaration>> {
    let mut warnings = vec![];
    let mut errors = vec![];
    let mut methods_buf = Vec::new();
    for FunctionDeclaration {
        body,
        name: fn_name,
        parameters,
        span,
        return_type,
        type_parameters,
        return_type_span,
        purity,
        ..
    } in methods
    {
        let function_namespace = namespace;
        parameters.clone().into_iter().for_each(
            |FunctionParameter {
                 name,
                 type_id: ref r#type,
                 ..
             }| {
                let r#type = check!(
                    function_namespace.resolve_type_with_self(
                        look_up_type_id(*r#type),
                        crate::type_engine::insert_type(TypeInfo::SelfType),
                        name.span(),
                        true
                    ),
                    insert_type(TypeInfo::ErrorRecovery),
                    warnings,
                    errors,
                );
                function_namespace.insert(
                    name.clone(),
                    TypedDeclaration::VariableDeclaration(TypedVariableDeclaration {
                        name: name.clone(),
                        body: TypedExpression {
                            expression: TypedExpressionVariant::FunctionParameter,
                            return_type: r#type,
                            is_constant: IsConstant::No,
                            span: name.span().clone(),
                        },
                        // TODO allow mutable function params?
                        is_mutable: VariableMutability::Immutable,
                        const_decl_origin: false,
                        type_ascription: r#type,
                    }),
                );
            },
        );
        // check the generic types in the arguments, make sure they are in
        // the type scope
        let mut generic_params_buf_for_error_message = Vec::new();
        for param in parameters.iter() {
            if let TypeInfo::Custom { ref name, .. } = look_up_type_id(param.type_id) {
                generic_params_buf_for_error_message.push(name.to_string());
            }
        }
        let comma_separated_generic_params = generic_params_buf_for_error_message.join(", ");
        for FunctionParameter {
            ref type_id, name, ..
        } in parameters.iter()
        {
            let span = name.span().clone();
            if let TypeInfo::Custom { name, .. } = look_up_type_id(*type_id) {
                let args_span = parameters.iter().fold(
                    parameters[0].name.span().clone(),
                    |acc, FunctionParameter { name, .. }| Span::join(acc, name.span().clone()),
                );
                if type_parameters.iter().any(|TypeParameter { type_id, .. }| {
                    if let TypeInfo::Custom {
                        name: this_name, ..
                    } = look_up_type_id(*type_id)
                    {
                        this_name == name.clone()
                    } else {
                        false
                    }
                }) {
                    errors.push(CompileError::TypeParameterNotInTypeScope {
                        name: name.clone(),
                        span: span.clone(),
                        comma_separated_generic_params: comma_separated_generic_params.clone(),
                        fn_name: fn_name.clone(),
                        args: args_span.as_str().to_string(),
                    });
                }
            }
        }
        let parameters = parameters
            .into_iter()
            .map(
                |FunctionParameter {
                     name,
                     type_id,
                     type_span,
                 }| {
                    TypedFunctionParameter {
                        name,
                        r#type: check!(
                            function_namespace.resolve_type_with_self(
                                look_up_type_id(type_id),
                                crate::type_engine::insert_type(TypeInfo::SelfType),
                                &type_span,
                                true
                            ),
                            insert_type(TypeInfo::ErrorRecovery),
                            warnings,
                            errors,
                        ),
                        type_span,
                    }
                },
            )
            .collect::<Vec<_>>();

        // TODO check code block implicit return
        let return_type = check!(
            function_namespace.resolve_type_with_self(
                return_type,
                self_type,
                &return_type_span,
                true,
            ),
            insert_type(TypeInfo::ErrorRecovery),
            warnings,
            errors,
        );
        let (body, _code_block_implicit_return) = check!(
            TypedCodeBlock::type_check(TypeCheckArguments {
                checkee: body,
                namespace: function_namespace,
                crate_namespace,
                return_type_annotation: return_type,
                help_text: "Trait method body's return type does not match up with \
                                         its return type annotation.",
                self_type,
                build_config,
                dead_code_graph,
                mode: Mode::NonAbi,
                opts: TCOpts { purity }
            }),
            continue,
            warnings,
            errors
        );

        methods_buf.push(TypedFunctionDeclaration {
            name: fn_name,
            body,
            parameters,
            span,
            return_type,
            type_parameters,
            // For now, any method declared is automatically public.
            // We can tweak that later if we want.
            visibility: Visibility::Public,
            return_type_span,
            is_contract_call: false,
            purity,
        });
    }
    ok(methods_buf, warnings, errors)
}

/// Convert a vector of FunctionDeclarations into a vector of TypedFunctionDeclarations where only
/// the parameters and the return types are type checked.
fn convert_trait_methods_to_dummy_funcs(
    methods: &[FunctionDeclaration],
    namespace: crate::semantic_analysis::NamespaceRef,
) -> CompileResult<Vec<TypedFunctionDeclaration>> {
    let mut warnings = vec![];
    let mut errors = vec![];
    let dummy_funcs = methods
        .iter()
        .map(
            |FunctionDeclaration {
                 name,
                 parameters,
                 return_type,
                 return_type_span,
                 ..
             }| TypedFunctionDeclaration {
                purity: Default::default(),
                name: name.clone(),
                body: TypedCodeBlock {
                    contents: vec![],
                    whole_block_span: name.span().clone(),
                },
                parameters: parameters
                    .iter()
                    .map(
                        |FunctionParameter {
                             name,
                             type_id,
                             type_span,
                         }| TypedFunctionParameter {
                            name: name.clone(),
                            r#type: check!(
                                namespace.resolve_type_with_self(
                                    look_up_type_id(*type_id),
                                    crate::type_engine::insert_type(TypeInfo::SelfType),
                                    type_span,
                                    true
                                ),
                                insert_type(TypeInfo::ErrorRecovery),
                                warnings,
                                errors,
                            ),
                            type_span: type_span.clone(),
                        },
                    )
                    .collect(),
                span: name.span().clone(),
                return_type: check!(
                    namespace.resolve_type_with_self(
                        return_type.clone(),
                        crate::type_engine::insert_type(TypeInfo::SelfType),
                        return_type_span,
                        true
                    ),
                    insert_type(TypeInfo::ErrorRecovery),
                    warnings,
                    errors,
                ),
                return_type_span: return_type_span.clone(),
                visibility: Visibility::Public,
                type_parameters: vec![],
                is_contract_call: false,
            },
        )
        .collect::<Vec<_>>();

    ok(dummy_funcs, warnings, errors)
}

/// Used to create a stubbed out function when the function fails to compile, preventing cascading
/// namespace errors
fn error_recovery_function_declaration(decl: FunctionDeclaration) -> TypedFunctionDeclaration {
    let FunctionDeclaration {
        name,
        return_type,
        span,
        return_type_span,
        visibility,
        ..
    } = decl;
    TypedFunctionDeclaration {
        purity: Default::default(),
        name,
        body: TypedCodeBlock {
            contents: Default::default(),
            whole_block_span: span.clone(),
        },
        span,
        is_contract_call: false,
        return_type_span,
        parameters: Default::default(),
        visibility,
        return_type: crate::type_engine::insert_type(return_type),
        type_parameters: Default::default(),
    }
}

/// Describes each field being drilled down into in storage and its type.
#[derive(Clone, Debug, PartialEq, Eq)]
pub struct TypeCheckedStorageReassignment {
    pub(crate) fields: Vec<TypeCheckedStorageReassignDescriptor>,
    pub(crate) ix: StateIndex,
    pub(crate) rhs: TypedExpression,
}

impl TypeCheckedStorageReassignment {
    pub fn span(&self) -> Span {
        self.fields
            .iter()
            .fold(self.fields[0].span.clone(), |acc, field| {
                Span::join(acc, field.span.clone())
            })
    }
    pub fn names(&self) -> Vec<Ident> {
        self.fields
            .iter()
            .map(|f| f.name.clone())
            .collect::<Vec<_>>()
    }
}

/// Describes a single subfield access in the sequence when reassigning to a subfield within
/// storage.
#[derive(Clone, Debug, Eq)]
pub struct TypeCheckedStorageReassignDescriptor {
    pub(crate) name: Ident,
    pub(crate) r#type: TypeId,
    pub(crate) span: Span,
}

// NOTE: Hash and PartialEq must uphold the invariant:
// k1 == k2 -> hash(k1) == hash(k2)
// https://doc.rust-lang.org/std/collections/struct.HashMap.html
impl PartialEq for TypeCheckedStorageReassignDescriptor {
    fn eq(&self, other: &Self) -> bool {
        self.name == other.name && look_up_type_id(self.r#type) == look_up_type_id(other.r#type)
    }
}

fn reassign_storage_subfield(
    arguments: TypeCheckArguments<'_, (Vec<Ident>, Span, Expression)>,
) -> CompileResult<TypeCheckedStorageReassignment> {
    let TypeCheckArguments {
        checkee: (fields, span, rhs),
        namespace,
        crate_namespace,
        return_type_annotation: _return_type_annotation,
        help_text: _help_text,
        self_type,
        build_config,
        dead_code_graph,
        opts,
        ..
    } = arguments;
    let mut errors = vec![];
    let mut warnings = vec![];
    if !namespace.has_storage_declared() {
        errors.push(CompileError::NoDeclaredStorage { span });

        return err(warnings, errors);
    }

    let storage_fields = check!(
        namespace.get_storage_field_descriptors(),
        return err(warnings, errors),
        warnings,
        errors
    );
    let mut type_checked_buf = vec![];
    let mut fields: Vec<_> = fields.into_iter().rev().collect();

    let first_field = fields.pop().expect("guaranteed by grammar");
    let (ix, initial_field_type) = match storage_fields
        .iter()
        .enumerate()
        .find(|(_, TypedStorageField { name, .. })| name == &first_field)
    {
        Some((ix, TypedStorageField { r#type, .. })) => (StateIndex::new(ix), r#type),
        None => {
            errors.push(CompileError::StorageFieldDoesNotExist {
                name: first_field.clone(),
            });
            return err(warnings, errors);
        }
    };

    type_checked_buf.push(TypeCheckedStorageReassignDescriptor {
        name: first_field.clone(),
        r#type: *initial_field_type,
        span: first_field.span().clone(),
    });

    fn update_available_struct_fields(id: TypeId) -> Vec<TypedStructField> {
        match look_up_type_id(id) {
            TypeInfo::Struct { fields, .. } => fields,
            _ => vec![],
        }
    }
    let mut curr_type = *initial_field_type;

    // if the previously iterated type was a struct, put its fields here so we know that,
    // in the case of a subfield, we can type check the that the subfield exists and its type.
    let mut available_struct_fields = update_available_struct_fields(*initial_field_type);

    // get the initial field's type
    // make sure the next field exists in that type
    for field in fields.into_iter().rev() {
        match available_struct_fields
            .iter()
            .find(|x| x.name.as_str() == field.as_str())
        {
            Some(struct_field) => {
                curr_type = struct_field.r#type;
                type_checked_buf.push(TypeCheckedStorageReassignDescriptor {
                    name: field.clone(),
                    r#type: struct_field.r#type,
                    span: field.span().clone(),
                });
                available_struct_fields = update_available_struct_fields(struct_field.r#type);
            }
            None => {
                let available_fields = available_struct_fields
                    .iter()
                    .map(|x| x.name.as_str())
                    .collect::<Vec<_>>();
                errors.push(CompileError::FieldNotFound {
                    field_name: field.clone(),
                    available_fields: available_fields.join(", "),
                    struct_name: type_checked_buf.last().unwrap().name.clone(),
                });
                return err(warnings, errors);
            }
        }
    }
    let rhs = check!(
        TypedExpression::type_check(TypeCheckArguments {
            checkee: rhs,
            namespace,
            crate_namespace,
            return_type_annotation: curr_type,
            help_text: Default::default(),
            self_type,
            build_config,
            dead_code_graph,
            mode: Mode::NonAbi,
            opts,
        }),
        error_recovery_expr(span),
        warnings,
        errors
    );

    ok(
        TypeCheckedStorageReassignment {
            fields: type_checked_buf,
            ix,
            rhs,
        },
        warnings,
        errors,
    )
}<|MERGE_RESOLUTION|>--- conflicted
+++ resolved
@@ -919,7 +919,6 @@
             match *var {
                 Expression::VariableExpression { name, span } => {
                     // check that the reassigned name exists
-<<<<<<< HEAD
                     let thing_to_reassign =
                         match namespace.clone().get_decl_from_symbol(&name).value {
                             Some(TypedDeclaration::VariableDeclaration(
@@ -931,10 +930,7 @@
                                 },
                             )) => {
                                 if !is_mutable.is_mutable() {
-                                    errors.push(CompileError::AssignmentToNonMutable(
-                                        name.as_str().to_string(),
-                                        span.clone(),
-                                    ));
+                                    errors.push(CompileError::AssignmentToNonMutable { name });
                                 }
 
                                 body
@@ -949,42 +945,11 @@
                             }
                             None => {
                                 errors.push(CompileError::UnknownVariable {
-                                    var_name: name.as_str().to_string(),
-                                    span: name.span().clone(),
+                                    var_name: name.clone(),
                                 });
                                 return err(warnings, errors);
                             }
                         };
-=======
-                    let thing_to_reassign = match namespace.clone().get_symbol(&name).value {
-                        Some(TypedDeclaration::VariableDeclaration(TypedVariableDeclaration {
-                            body,
-                            is_mutable,
-                            name,
-                            ..
-                        })) => {
-                            if !is_mutable.is_mutable() {
-                                errors.push(CompileError::AssignmentToNonMutable { name });
-                            }
-
-                            body
-                        }
-                        Some(o) => {
-                            errors.push(CompileError::ReassignmentToNonVariable {
-                                name: name.clone(),
-                                kind: o.friendly_name(),
-                                span,
-                            });
-                            return err(warnings, errors);
-                        }
-                        None => {
-                            errors.push(CompileError::UnknownVariable {
-                                var_name: name.clone(),
-                            });
-                            return err(warnings, errors);
-                        }
-                    };
->>>>>>> b35f30ac
                     // the RHS is a ref type to the LHS
                     let rhs_type_id = insert_type(TypeInfo::Ref(thing_to_reassign.return_type));
                     // type check the reassignment
