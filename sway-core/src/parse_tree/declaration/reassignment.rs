--- conflicted
+++ resolved
@@ -63,86 +63,54 @@
         let variable_or_struct_reassignment = iter.next().expect("guaranteed by grammar");
         match variable_or_struct_reassignment.as_rule() {
             Rule::variable_reassignment => {
-<<<<<<< HEAD
-                let (lhs, rhs) = check!(
+                let (name_result, mut body_result) = check!(
                     parse_simple_variable_reassignment(
                         variable_or_struct_reassignment,
                         config,
                         path,
                     ),
-=======
-                let mut iter = variable_or_struct_reassignment.into_inner();
-                let name_result = check!(
-                    Expression::parse_from_pair_inner(iter.next().unwrap(), config),
->>>>>>> 68b1e9b0
                     return err(warnings, errors),
                     warnings,
                     errors
                 );
-<<<<<<< HEAD
-=======
-                let body = iter.next().unwrap();
-                let mut body_result = check!(
-                    Expression::parse_from_pair(body.clone(), config),
-                    ParserLifter::empty(error_recovery_exp(Span {
-                        span: body.as_span(),
-                        path
-                    })),
-                    warnings,
-                    errors
-                );
->>>>>>> 68b1e9b0
 
                 let mut var_decls = name_result.var_decls;
                 var_decls.append(&mut body_result.var_decls);
                 let reassign = Reassignment {
-                    lhs: Box::new(name_result.value),
+                    lhs: ReassignmentTarget::VariableExpression(Box::new(name_result.value)),
                     rhs: body_result.value,
                     span,
                 };
+
                 ok(
-<<<<<<< HEAD
-                    Reassignment {
-                        lhs: ReassignmentTarget::VariableExpression(Box::new(lhs)),
-                        rhs,
-                        span,
-=======
                     ParserLifter {
                         var_decls,
                         value: reassign,
->>>>>>> 68b1e9b0
                     },
                     warnings,
                     errors,
                 )
             }
             Rule::struct_field_reassignment => {
-<<<<<<< HEAD
-                let (lhs, rhs) = check!(
+                let (mut expr_result, body_result) = check!(
                     parse_subfield_reassignment(variable_or_struct_reassignment, config, path),
                     return err(warnings, errors),
-=======
-                let mut iter = variable_or_struct_reassignment.into_inner();
-                let lhs = iter.next().expect("guaranteed by grammar");
-                let rhs = iter.next().expect("guaranteed by grammar");
-                let rhs_span = Span {
-                    span: rhs.as_span(),
-                    path: path.clone(),
-                };
-                let body_result = check!(
-                    Expression::parse_from_pair(rhs, config),
-                    ParserLifter::empty(error_recovery_exp(rhs_span)),
->>>>>>> 68b1e9b0
                     warnings,
                     errors
                 );
 
-<<<<<<< HEAD
+                let mut var_decls = body_result.var_decls;
+                var_decls.append(&mut expr_result.var_decls);
+                let exp = Reassignment {
+                    lhs: ReassignmentTarget::VariableExpression(Box::new(expr_result.value)),
+                    rhs: body_result.value,
+                    span,
+                };
+
                 ok(
-                    Reassignment {
-                        lhs: ReassignmentTarget::VariableExpression(Box::new(lhs)),
-                        rhs,
-                        span,
+                    ParserLifter {
+                        var_decls,
+                        value: exp,
                     },
                     warnings,
                     errors,
@@ -161,28 +129,10 @@
                 let rhs = rhs.expect("guaranteed by grammar");
                 let rhs = check!(
                     Expression::parse_from_pair(rhs, config),
-=======
-                let inner = lhs.into_inner().next().expect("guaranteed by grammar");
-                assert_eq!(inner.as_rule(), Rule::subfield_path);
-
-                // treat parent as one expr, final name as the field to be accessed
-                // if there are multiple fields, this is a nested expression
-                // i.e. `a.b.c` is a lookup of field `c` on `a.b` which is a lookup
-                // of field `b` on `a`
-                // the first thing is either an exp or a var, everything subsequent must be
-                // a field
-                let mut name_parts = inner.into_inner();
-                let mut expr_result = check!(
-                    parse_subfield_path_ensure_only_var(
-                        name_parts.next().expect("guaranteed by grammar"),
-                        config
-                    ),
->>>>>>> 68b1e9b0
                     return err(warnings, errors),
                     warnings,
                     errors
                 );
-<<<<<<< HEAD
                 let mut lhs = Vec::new();
                 for item in parts {
                     lhs.push(check!(
@@ -192,45 +142,16 @@
                         errors
                     ))
                 }
-                ok(
-                    Reassignment {
-                        lhs: ReassignmentTarget::StorageField(lhs),
-                        rhs,
-                        span,
-=======
-
-                for name_part in name_parts {
-                    let expr = Expression::SubfieldExpression {
-                        prefix: Box::new(expr_result.value.clone()),
-                        span: Span {
-                            span: name_part.as_span(),
-                            path: path.clone(),
-                        },
-                        field_to_access: check!(
-                            ident::parse_from_pair(name_part, config),
-                            continue,
-                            warnings,
-                            errors
-                        ),
-                    };
-                    expr_result = ParserLifter {
-                        var_decls: expr_result.var_decls,
-                        value: expr,
-                    };
-                }
-
-                let mut var_decls = body_result.var_decls;
-                var_decls.append(&mut expr_result.var_decls);
-                let exp = Reassignment {
-                    lhs: Box::new(expr_result.value),
-                    rhs: body_result.value,
+
+                let reassign = Reassignment {
+                    lhs: ReassignmentTarget::StorageField(lhs),
+                    rhs: rhs.value,
                     span,
                 };
                 ok(
                     ParserLifter {
-                        var_decls,
-                        value: exp,
->>>>>>> 68b1e9b0
+                        var_decls: rhs.var_decls,
+                        value: reassign,
                     },
                     warnings,
                     errors,
@@ -239,6 +160,96 @@
             _ => unreachable!("guaranteed by grammar"),
         }
     }
+}
+
+fn parse_simple_variable_reassignment(
+    pair: Pair<Rule>,
+    config: Option<&BuildConfig>,
+    path: Option<std::sync::Arc<std::path::PathBuf>>,
+) -> CompileResult<(ParserLifter<Expression>, ParserLifter<Expression>)> {
+    let mut warnings = vec![];
+    let mut errors = vec![];
+    let mut iter = pair.into_inner();
+    let name_result = check!(
+        Expression::parse_from_pair(iter.next().unwrap(), config),
+        return err(warnings, errors),
+        warnings,
+        errors
+    );
+    let body = iter.next().unwrap();
+    let body_result = check!(
+        Expression::parse_from_pair(body.clone(), config),
+        ParserLifter::empty(error_recovery_exp(Span {
+            span: body.as_span(),
+            path
+        })),
+        warnings,
+        errors
+    );
+
+    ok((name_result, body_result), warnings, errors)
+}
+
+fn parse_subfield_reassignment(
+    pair: Pair<Rule>,
+    config: Option<&BuildConfig>,
+    path: Option<std::sync::Arc<std::path::PathBuf>>,
+) -> CompileResult<(ParserLifter<Expression>, ParserLifter<Expression>)> {
+    let mut warnings = vec![];
+    let mut errors = vec![];
+    let mut iter = pair.into_inner();
+    let lhs = iter.next().expect("guaranteed by grammar");
+    let rhs = iter.next().expect("guaranteed by grammar");
+    let rhs_span = Span {
+        span: rhs.as_span(),
+        path: path.clone(),
+    };
+    let body_result = check!(
+        Expression::parse_from_pair(rhs, config),
+        ParserLifter::empty(error_recovery_exp(rhs_span)),
+        warnings,
+        errors
+    );
+    let inner = lhs.into_inner().next().expect("guaranteed by grammar");
+    assert_eq!(inner.as_rule(), Rule::subfield_path);
+    // treat parent as one expr, final name as the field to be accessed
+    // if there are multiple fields, this is a nested expression
+    // i.e. `a.b.c` is a lookup of field `c` on `a.b` which is a lookup
+    // of field `b` on `a`
+    // the first thing is either an exp or a var, everything subsequent must be
+    // a field
+    let mut name_parts = inner.into_inner();
+    let mut expr_result = check!(
+        parse_subfield_path_ensure_only_var(
+            name_parts.next().expect("guaranteed by grammar"),
+            config
+        ),
+        return err(warnings, errors),
+        warnings,
+        errors
+    );
+
+    for name_part in name_parts {
+        let expr = Expression::SubfieldExpression {
+            prefix: Box::new(expr_result.value.clone()),
+            span: Span {
+                span: name_part.as_span(),
+                path: path.clone(),
+            },
+            field_to_access: check!(
+                ident::parse_from_pair(name_part, config),
+                continue,
+                warnings,
+                errors
+            ),
+        };
+        expr_result = ParserLifter {
+            var_decls: expr_result.var_decls,
+            value: expr,
+        };
+    }
+
+    ok((expr_result, body_result), warnings, errors)
 }
 
 fn parse_subfield_path_ensure_only_var(
@@ -320,102 +331,6 @@
         }
         a => unreachable!("{:?}", a),
     };
-<<<<<<< HEAD
-    ok(exp, warnings, errors)
-}
-
-fn parse_simple_variable_reassignment(
-    pair: Pair<Rule>,
-    config: Option<&BuildConfig>,
-    path: Option<std::sync::Arc<std::path::PathBuf>>,
-) -> CompileResult<(Expression, Expression)> {
-    let mut warnings = vec![];
-    let mut errors = vec![];
-    let mut iter = pair.into_inner();
-    let name = check!(
-        Expression::parse_from_pair(iter.next().unwrap(), config),
-        return err(warnings, errors),
-        warnings,
-        errors
-    );
-    let body = iter.next().unwrap();
-    let body = check!(
-        Expression::parse_from_pair(body.clone(), config),
-        Expression::Tuple {
-            fields: vec![],
-            span: Span {
-                span: body.as_span(),
-                path
-            }
-        },
-        warnings,
-        errors
-    );
-
-    ok((name, body), warnings, errors)
-}
-fn parse_subfield_reassignment(
-    pair: Pair<Rule>,
-    config: Option<&BuildConfig>,
-    path: Option<std::sync::Arc<std::path::PathBuf>>,
-) -> CompileResult<(Expression, Expression)> {
-    let mut warnings = vec![];
-    let mut errors = vec![];
-    let mut iter = pair.into_inner();
-    let lhs = iter.next().expect("guaranteed by grammar");
-    let rhs = iter.next().expect("guaranteed by grammar");
-    let rhs_span = Span {
-        span: rhs.as_span(),
-        path: path.clone(),
-    };
-    let body = check!(
-        Expression::parse_from_pair(rhs, config),
-        Expression::Tuple {
-            fields: vec![],
-            span: rhs_span
-        },
-        warnings,
-        errors
-    );
-
-    let inner = lhs.into_inner().next().expect("guaranteed by grammar");
-    assert_eq!(inner.as_rule(), Rule::subfield_path);
-
-    // treat parent as one expr, final name as the field to be accessed
-    // if there are multiple fields, this is a nested expression
-    // i.e. `a.b.c` is a lookup of field `c` on `a.b` which is a lookup
-    // of field `b` on `a`
-    // the first thing is either an exp or a var, everything subsequent must be
-    // a field
-    let mut name_parts = inner.into_inner();
-    let mut expr = check!(
-        parse_subfield_path_ensure_only_var(
-            name_parts.next().expect("guaranteed by grammar"),
-            config
-        ),
-        return err(warnings, errors),
-        warnings,
-        errors
-    );
-
-    for name_part in name_parts {
-        expr = Expression::SubfieldExpression {
-            prefix: Box::new(expr.clone()),
-            span: Span {
-                span: name_part.as_span(),
-                path: path.clone(),
-            },
-            field_to_access: check!(
-                ident::parse_from_pair(name_part, config),
-                continue,
-                warnings,
-                errors
-            ),
-        }
-    }
-
-    ok((expr, body), warnings, errors)
-=======
     ok(
         ParserLifter {
             var_decls: vec![],
@@ -424,5 +339,4 @@
         warnings,
         errors,
     )
->>>>>>> 68b1e9b0
 }