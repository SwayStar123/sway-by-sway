//! Configurable yet nonchanging constants for the compiler.

/// The default extension of [LANGUAGE_NAME] files, e.g. `main.sw`.
pub const DEFAULT_FILE_EXTENSION: &str = "sw";
/// After a large language name change PR, we decided to make this configurable. :)
pub const LANGUAGE_NAME: &str = "Sway";
/// The size, in bytes, of a single word in the FuelVM.
pub const VM_WORD_SIZE: u64 = 8;

// Keywords
pub const INVALID_NAMES: &[&str] = &["storage"];

pub const CONTRACT_CALL_GAS_PARAMETER_NAME: &str = "gas";

pub const CONTRACT_CALL_COINS_PARAMETER_NAME: &str = "coins";
pub const CONTRACT_CALL_COINS_PARAMETER_DEFAULT_VALUE: u64 = 0;

pub const CONTRACT_CALL_ASSET_ID_PARAMETER_NAME: &str = "asset_id";
pub const CONTRACT_CALL_ASSET_ID_PARAMETER_DEFAULT_VALUE: [u8; 32] = [0; 32];

/// The default entry point for scripts and predicates.
pub const DEFAULT_ENTRY_POINT_FN_NAME: &str = "main";

<<<<<<< HEAD
/// The valid attribute strings related to storage and purity.
pub const STORAGE_PURITY_ATTRIBUTE_NAME: &str = "storage";
pub const STORAGE_PURITY_READ_NAME: &str = "read";
pub const STORAGE_PURITY_WRITE_NAME: &str = "write";
=======
/// The default prefix for the compiler generated names of tuples
pub const TUPLE_NAME_PREFIX: &str = "__tuple_";
>>>>>>> ebbff060
<|MERGE_RESOLUTION|>--- conflicted
+++ resolved
@@ -21,12 +21,10 @@
 /// The default entry point for scripts and predicates.
 pub const DEFAULT_ENTRY_POINT_FN_NAME: &str = "main";
 
-<<<<<<< HEAD
 /// The valid attribute strings related to storage and purity.
 pub const STORAGE_PURITY_ATTRIBUTE_NAME: &str = "storage";
 pub const STORAGE_PURITY_READ_NAME: &str = "read";
 pub const STORAGE_PURITY_WRITE_NAME: &str = "write";
-=======
+
 /// The default prefix for the compiler generated names of tuples
-pub const TUPLE_NAME_PREFIX: &str = "__tuple_";
->>>>>>> ebbff060
+pub const TUPLE_NAME_PREFIX: &str = "__tuple_";