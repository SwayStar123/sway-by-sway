--- conflicted
+++ resolved
@@ -17,22 +17,12 @@
         SwayParseTree, TraitDeclaration, TraitFn, TreeType, TypeArgument, TypeInfo, TypeParameter,
         UseStatement, VariableDeclaration, Visibility, WhileLoop,
     },
-<<<<<<< HEAD
-    nanoid::nanoid,
     std::{collections::HashMap, convert::TryFrom, iter, mem::MaybeUninit, ops::ControlFlow},
     sway_parse::{
         AbiCastArgs, AngleBrackets, AsmBlock, Assignable, AttributeDecl, Braces, CodeBlockContents,
         Dependency, DoubleColonToken, Expr, ExprArrayDescriptor, ExprStructField,
         ExprTupleDescriptor, FnArg, FnArgs, FnSignature, GenericArgs, GenericParams, IfCondition,
-        IfExpr, Instruction, Item, ItemAbi, ItemConst, ItemEnum, ItemFn, ItemImpl, ItemKind,
-=======
-    std::{convert::TryFrom, iter, mem::MaybeUninit, ops::ControlFlow},
-    sway_parse::{
-        AbiCastArgs, AngleBrackets, AsmBlock, Assignable, Braces, CodeBlockContents, Dependency,
-        DoubleColonToken, Expr, ExprArrayDescriptor, ExprStructField, ExprTupleDescriptor, FnArg,
-        FnArgs, FnSignature, GenericArgs, GenericParams, IfCondition, IfExpr, ImpureToken,
-        Instruction, Intrinsic, ItemAbi, ItemConst, ItemEnum, ItemFn, ItemImpl, ItemKind,
->>>>>>> ebbff060
+        IfExpr, Instruction, Intrinsic, Item, ItemAbi, ItemConst, ItemEnum, ItemFn, ItemImpl, ItemKind,
         ItemStorage, ItemStruct, ItemTrait, ItemUse, LitInt, LitIntType, MatchBranchKind, PathExpr,
         PathExprSegment, PathType, PathTypeSegment, Pattern, PatternStructField, Program,
         ProgramKind, PubToken, QualifiedPathRoot, Statement, StatementLet, Traits, Ty, TypeField,
